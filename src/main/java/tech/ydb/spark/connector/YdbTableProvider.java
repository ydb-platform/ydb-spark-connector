package tech.ydb.spark.connector;

import java.util.Map;
<<<<<<< HEAD
import java.util.Objects;
=======
>>>>>>> d64b4391

import org.apache.commons.lang3.StringUtils;
import org.apache.spark.sql.connector.catalog.Table;
import org.apache.spark.sql.connector.catalog.TableProvider;
import org.apache.spark.sql.connector.expressions.Transform;
import org.apache.spark.sql.sources.DataSourceRegister;
import org.apache.spark.sql.types.StructType;
import org.apache.spark.sql.util.CaseInsensitiveStringMap;

<<<<<<< HEAD
import tech.ydb.spark.connector.impl.YdbConnector;
=======
>>>>>>> d64b4391
import tech.ydb.spark.connector.impl.YdbCreateTable;
import tech.ydb.spark.connector.impl.YdbIntrospectTable;

/**
 * YDB table provider. Registered under the "ydb" name via the following file:
 * META-INF/services/org.apache.spark.sql.sources.DataSourceRegister
 *
 * @author zinal
 */
public class YdbTableProvider extends YdbOptions implements TableProvider, DataSourceRegister {

    /**
     * "Implementations must have a public, 0-arg constructor".
     */
    public YdbTableProvider() {
    }

    @Override
    public String shortName() {
        return "ydb";
    }

    @Override
    public boolean supportsExternalMetadata() {
        return true;
    }

    @Override
    public StructType inferSchema(CaseInsensitiveStringMap options) {
<<<<<<< HEAD
        return getOrLoadTable(options, null).schema();
=======
        return new YdbIntrospectTable(options).load(false).schema();
>>>>>>> d64b4391
    }

    @Override
    public Transform[] inferPartitioning(CaseInsensitiveStringMap options) {
<<<<<<< HEAD
        return getOrLoadTable(options, null).partitioning();
=======
        return new YdbIntrospectTable(options).load(false).partitioning();
>>>>>>> d64b4391
    }

    @Override
    public Table getTable(StructType schema, Transform[] partitioning, Map<String, String> properties) {
<<<<<<< HEAD
        return getOrLoadTable(properties, schema);
    }

    private YdbTable getOrLoadTable(Map<String, String> props, StructType schema) {
        // Check that table path is provided
        final String inputTable = props.get(DBTABLE);
        if (StringUtils.isEmpty(inputTable)) {
            throw new IllegalArgumentException("Missing table name property");
        }
        YdbIntrospectTable introspection = new YdbIntrospectTable(props, schema);
        String logicalName = introspection.getLogicalName();
        YdbConnector connector = introspection.getConnector();
        synchronized (this) {
            if (table != null) {
                if (Objects.equals(logicalName, table.name())
                        && connector == table.getConnector()) {
                    return table;
                }
            }
        }

        YdbTable retval = introspection.apply();
        if(!retval.isActualTable()) {
            YdbCreateTable action = new YdbCreateTable(
                    introspection.getTablePath(),
                    YdbCreateTable.convert(introspection.getTypes(), schema),
                    props);
            connector.getRetryCtx().supplyStatus(action::createTable)
                    .join()
                    .expectSuccess("Failed to create table " + logicalName);
            retval = introspection.apply();
            if (!retval.isActualTable()) {
                throw new IllegalStateException("Failed to resolve created table " + logicalName);
            }
        }

        synchronized (this) {
            table = retval;
        }
        return retval;
    }

    @Override
    public boolean supportsExternalMetadata() {
        return true;
=======
        final YdbIntrospectTable intro = new YdbIntrospectTable(properties);
        if (schema == null) {
            // No schema provided, so the table must exist.
            return intro.load(false);
        }
        // We have the schema, so the table may need to be created.
        YdbTable table = intro.load(true);
        if (table != null) {
            // Table already exists.
            return table;
        }
        // No such table - creating it.
        final YdbCreateTable action = new YdbCreateTable(intro.getTablePath(),
                YdbCreateTable.convert(intro.getTypes(), schema),
                properties);
        intro.getRetryCtx().supplyStatus(session -> action.createTable(session)).join()
                .expectSuccess("Failed to create table: " + intro.getInputTable());
        // Trying to load one once again.
        return intro.load(false);
>>>>>>> d64b4391
    }
}<|MERGE_RESOLUTION|>--- conflicted
+++ resolved
@@ -1,12 +1,7 @@
 package tech.ydb.spark.connector;
 
 import java.util.Map;
-<<<<<<< HEAD
-import java.util.Objects;
-=======
->>>>>>> d64b4391
 
-import org.apache.commons.lang3.StringUtils;
 import org.apache.spark.sql.connector.catalog.Table;
 import org.apache.spark.sql.connector.catalog.TableProvider;
 import org.apache.spark.sql.connector.expressions.Transform;
@@ -14,10 +9,6 @@
 import org.apache.spark.sql.types.StructType;
 import org.apache.spark.sql.util.CaseInsensitiveStringMap;
 
-<<<<<<< HEAD
-import tech.ydb.spark.connector.impl.YdbConnector;
-=======
->>>>>>> d64b4391
 import tech.ydb.spark.connector.impl.YdbCreateTable;
 import tech.ydb.spark.connector.impl.YdbIntrospectTable;
 
@@ -47,71 +38,16 @@
 
     @Override
     public StructType inferSchema(CaseInsensitiveStringMap options) {
-<<<<<<< HEAD
-        return getOrLoadTable(options, null).schema();
-=======
         return new YdbIntrospectTable(options).load(false).schema();
->>>>>>> d64b4391
     }
 
     @Override
     public Transform[] inferPartitioning(CaseInsensitiveStringMap options) {
-<<<<<<< HEAD
-        return getOrLoadTable(options, null).partitioning();
-=======
         return new YdbIntrospectTable(options).load(false).partitioning();
->>>>>>> d64b4391
     }
 
     @Override
     public Table getTable(StructType schema, Transform[] partitioning, Map<String, String> properties) {
-<<<<<<< HEAD
-        return getOrLoadTable(properties, schema);
-    }
-
-    private YdbTable getOrLoadTable(Map<String, String> props, StructType schema) {
-        // Check that table path is provided
-        final String inputTable = props.get(DBTABLE);
-        if (StringUtils.isEmpty(inputTable)) {
-            throw new IllegalArgumentException("Missing table name property");
-        }
-        YdbIntrospectTable introspection = new YdbIntrospectTable(props, schema);
-        String logicalName = introspection.getLogicalName();
-        YdbConnector connector = introspection.getConnector();
-        synchronized (this) {
-            if (table != null) {
-                if (Objects.equals(logicalName, table.name())
-                        && connector == table.getConnector()) {
-                    return table;
-                }
-            }
-        }
-
-        YdbTable retval = introspection.apply();
-        if(!retval.isActualTable()) {
-            YdbCreateTable action = new YdbCreateTable(
-                    introspection.getTablePath(),
-                    YdbCreateTable.convert(introspection.getTypes(), schema),
-                    props);
-            connector.getRetryCtx().supplyStatus(action::createTable)
-                    .join()
-                    .expectSuccess("Failed to create table " + logicalName);
-            retval = introspection.apply();
-            if (!retval.isActualTable()) {
-                throw new IllegalStateException("Failed to resolve created table " + logicalName);
-            }
-        }
-
-        synchronized (this) {
-            table = retval;
-        }
-        return retval;
-    }
-
-    @Override
-    public boolean supportsExternalMetadata() {
-        return true;
-=======
         final YdbIntrospectTable intro = new YdbIntrospectTable(properties);
         if (schema == null) {
             // No schema provided, so the table must exist.
@@ -131,6 +67,6 @@
                 .expectSuccess("Failed to create table: " + intro.getInputTable());
         // Trying to load one once again.
         return intro.load(false);
->>>>>>> d64b4391
     }
+
 }